use std::{fmt::Display, fs::File, path::PathBuf};
use walkdir::WalkDir;

use crate::{
    core::util::timestamps::{MetadataExt, TimeStampError},
    models::secondary_device::{ArchiveError, ArchiveWriter},
};

use super::backup_index::{BackupIndex, ToBuffer};

#[derive(Debug)]
pub enum BackupExecutionError {
    IoError(std::io::Error),
    SystemTimeError(std::time::SystemTimeError),
    StripPrefixError,
    ArchiveError(String),
}
impl From<std::path::StripPrefixError> for BackupExecutionError {
    fn from(_: std::path::StripPrefixError) -> Self {
        Self::StripPrefixError
    }
}
impl From<std::io::Error> for BackupExecutionError {
    fn from(e: std::io::Error) -> Self {
        Self::IoError(e)
    }
}
impl From<TimeStampError> for BackupExecutionError {
    fn from(e: TimeStampError) -> Self {
        match e {
            TimeStampError::IoError(e) => Self::IoError(e),
            TimeStampError::SystemTimeError(e) => Self::SystemTimeError(e),
        }
    }
}
impl From<walkdir::Error> for BackupExecutionError {
    fn from(e: walkdir::Error) -> Self {
        Self::IoError(std::io::Error::from(e))
    }
}
impl From<ArchiveError> for BackupExecutionError {
    fn from(e: ArchiveError) -> Self {
        Self::ArchiveError(e.message)
    }
}
impl Display for BackupExecutionError {
    fn fmt(&self, f: &mut std::fmt::Formatter<'_>) -> std::fmt::Result {
        match self {
            Self::IoError(e) => write!(f, "IO error: {}", e),
            Self::SystemTimeError(e) => write!(f, "System time error: {}", e),
            Self::StripPrefixError => write!(f, "Strip prefix error"),
            Self::ArchiveError(e) => write!(f, "Archive error: {}", e),
        }
    }
}

pub struct BackupExecution {
    index: BackupIndex,
    new_index: BackupIndex,
    root_path: PathBuf,
    deleted_entries: Vec<PathBuf>,
}
impl BackupExecution {
    pub fn new(index: BackupIndex, root_path: PathBuf) -> Self {
        Self {
            index,
            root_path,
            new_index: BackupIndex::new(),
            deleted_entries: Vec::new(),
        }
    }

    pub fn execute(
        &mut self,
        mut archiver_writer: Box<dyn ArchiveWriter>,
    ) -> Result<(), BackupExecutionError> {
        // Walk through the folder at root_path, and mark visited entries
        // in the index
<<<<<<< HEAD
        for entry in WalkDir::new(&self.root_path).min_depth(1) {
            let entry = entry?;
            let path_relative_to_root = entry.path().strip_prefix(&self.root_path)?;
=======
        for entry in WalkDir::new(&self.root_path)
            .min_depth(1)
            .sort_by(|a, b| a.file_name().cmp(b.file_name()))
        {
            let entry = entry.map_err(|e| std::io::Error::new(std::io::ErrorKind::Other, e))?;
            let path_relative_to_root = entry
                .path()
                .strip_prefix(&self.root_path)
                .map_err(|e| std::io::Error::new(std::io::ErrorKind::Other, e))?;
>>>>>>> 21725ae5
            let metadata = entry.metadata()?;
            let ctime = metadata.ctime_ms()?;
            let mtime = metadata.mtime_ms()?;
            let size = metadata.len();

            if self
                .index
                .has_changed(path_relative_to_root, ctime, mtime, size)
            {
                let mut file = File::open(entry.path())?;
                archiver_writer.add_file(
                    &mut file,
                    &PathBuf::from(path_relative_to_root),
                    ctime,
                    mtime,
                    size,
                )?;
            }

            self.index.mark_visited(&path_relative_to_root);
            self.new_index
                .insert(ctime, mtime, size, PathBuf::from(path_relative_to_root));
        }

        for entry in self.index.enumerate_unvisited_entries() {
            self.deleted_entries.push(PathBuf::from(entry.path()));
        }

        archiver_writer.finalize(&self.deleted_entries, &self.new_index.to_buffer()?)?;

        Ok(())
    }
}

#[cfg(test)]
mod tests {
    use super::*;
    use crate::{core::test_utils::fs::create_tmp_dir, models::secondary_device::ArchiveError};

    struct MockArchiveWriter {
        added_files: Vec<(PathBuf, u128, u128, u64)>,
    }
    impl MockArchiveWriter {
        fn new() -> Self {
            Self {
                added_files: Vec::new(),
            }
        }
    }
    impl ArchiveWriter for MockArchiveWriter {
        fn add_file(
            &mut self,
            _file: &mut File,
            path: &PathBuf,
            ctime: u128,
            mtime: u128,
            size: u64,
        ) -> Result<(), ArchiveError> {
            self.added_files.push((path.clone(), ctime, mtime, size));
            Ok(())
        }
        fn add_directory(
            &mut self,
            _path: &PathBuf,
            _ctime: u128,
            _mtime: u128,
        ) -> Result<(), ArchiveError> {
            panic!("Not implemented");
        }
        fn add_symlink(
            &mut self,
            _path: &PathBuf,
            _ctime: u128,
            _mtime: u128,
            _target: &PathBuf,
        ) -> Result<(), ArchiveError> {
            panic!("Not implemented");
        }
        fn finalize(
            &mut self,
            _deleted_files: &Vec<PathBuf>,
            _new_index: &Vec<u8>,
        ) -> Result<(), ArchiveError> {
            Ok(())
        }
    }

    #[test]
    fn test_backup_execution_empty_empty() {
        // Prepare empty directory structure and empty index
        let dir = create_tmp_dir();
        let index = BackupIndex::new();

        // Run backup execution
        let mut execution = BackupExecution::new(index, dir);
        execution
            .execute(Box::new(MockArchiveWriter::new()))
            .unwrap();

        // Should be not deleted entries
        assert_eq!(execution.deleted_entries.len(), 0);

        // Should be no new entries in new index
        let new_index = execution.new_index;
        let expected_new_index = BackupIndex::new();
        assert_eq!(new_index, expected_new_index);
    }
<<<<<<< HEAD
=======

    #[test]
    fn test_backup_empty_index_added_file() {
        // Prepare empty directory structure and empty index
        let dir = create_tmp_dir();
        write(dir.join("added.txt"), "Hello, world!").unwrap();
        let ctime = metadata(dir.join("added.txt")).unwrap().ctime_ms();
        let index = BackupIndex::new();

        // Run backup execution
        let mut archiver = MockArchiveWriter::new();
        let mut execution = BackupExecution::new(index, dir);
        execution.execute(&mut archiver).unwrap();

        // Should be no deleted entries
        assert_eq!(execution.deleted_entries.len(), 0);

        // Check archiver
        assert_eq!(
            vec![(PathBuf::from("added.txt"), ctime, ctime, 13)],
            archiver.added_files
        );

        // Should be one new entry in new index
        let new_index = execution.new_index;
        let expected_new_index =
            BackupIndex::new().with_entry(ctime, ctime, 13, PathBuf::from("added.txt"));
        assert_eq!(new_index, expected_new_index);
    }

    #[test]
    fn test_backup_deleted_file() {
        // Prepare directory structure
        let dir = create_tmp_dir();

        // Prepare index
        let ctime = now();
        let index = BackupIndex::new().with_entry(ctime, ctime, 13, PathBuf::from("deleted.txt"));

        // Run backup execution
        let mut archiver = MockArchiveWriter::new();
        let mut execution = BackupExecution::new(index, dir);
        execution.execute(&mut archiver).unwrap();

        // Nothing in the archive
        assert_eq!(archiver.added_files.len(), 0);

        // Check deleted entries
        assert_eq!(execution.deleted_entries.len(), 1);
        assert_eq!(execution.deleted_entries[0], PathBuf::from("deleted.txt"));

        // Check new index
        let new_index = execution.new_index;
        let expected_new_index = BackupIndex::new();
        assert_eq!(new_index, expected_new_index);
    }

    #[test]
    fn test_backup_execution_unchanged_file() {
        // Prepare directory structure
        let dir = create_tmp_dir();
        write(dir.join("unchanged.txt"), "Hello, world!").unwrap();
        let metadata = metadata(dir.join("unchanged.txt")).unwrap();
        let ctime = metadata.ctime_ms();

        // Prepare index
        let index = BackupIndex::new().with_entry(ctime, ctime, 13, PathBuf::from("unchanged.txt"));

        // Run backup execution
        let mut archiver = MockArchiveWriter::new();
        let mut execution = BackupExecution::new(index, dir);
        execution.execute(&mut archiver).unwrap();

        // Empty archive
        assert_eq!(archiver.added_files.len(), 0);

        // Check deleted entries
        assert_eq!(execution.deleted_entries.len(), 0);

        // Check new index
        let new_index = execution.new_index;
        let expected_new_index =
            BackupIndex::new().with_entry(ctime, ctime, 13, PathBuf::from("unchanged.txt"));
        assert_eq!(new_index, expected_new_index);
    }

    #[test]
    fn test_backup_one_updated_file() {
        // Prepare directory structure
        let dir = create_tmp_dir();
        write(dir.join("updated.txt"), "Hello, world!").unwrap();
        let metadata = metadata(dir.join("updated.txt")).unwrap();
        let ctime = metadata.ctime_ms();

        // Prepare index
        let index =
            BackupIndex::new().with_entry(ctime - 10, ctime - 10, 13, PathBuf::from("updated.txt"));

        // Run backup execution
        let mut archiver = MockArchiveWriter::new();
        let mut execution = BackupExecution::new(index, dir);
        execution.execute(&mut archiver).unwrap();

        // Check archiver
        assert_eq!(
            vec![(PathBuf::from("updated.txt"), ctime, ctime, 13)],
            archiver.added_files
        );

        // Check deleted entries
        assert_eq!(execution.deleted_entries.len(), 0);

        // Check new index
        let new_index = execution.new_index;
        let expected_new_index =
            BackupIndex::new().with_entry(ctime, ctime, 13, PathBuf::from("updated.txt"));
        assert_eq!(new_index, expected_new_index);
    }

    #[test]
    fn test_backup_execution_several_files() {
        // Prepare directory structure
        let dir = create_tmp_dir();
        write(dir.join("unchanged.txt"), "Hello, world!").unwrap();
        write(dir.join("added.txt"), "Hello, world!").unwrap();
        write(dir.join("updated.txt"), "Hello, world!").unwrap();
        let metadata = metadata(dir.join("unchanged.txt")).unwrap();
        let ctime = metadata.ctime_ms();

        // Prepare index
        let index = BackupIndex::new()
            .with_entry(ctime, ctime, 13, PathBuf::from("unchanged.txt"))
            .with_entry(ctime - 10, ctime - 10, 13, PathBuf::from("updated.txt"))
            .with_entry(ctime, ctime, 13, PathBuf::from("deleted.txt"));

        // Run backup execution
        let mut archiver = MockArchiveWriter::new();
        let mut execution = BackupExecution::new(index, dir);
        execution.execute(&mut archiver).unwrap();

        // Check archiver
        assert_eq!(
            vec![
                (PathBuf::from("added.txt"), ctime, ctime, 13),
                (PathBuf::from("updated.txt"), ctime, ctime, 13),
            ],
            archiver.added_files
        );

        // Check deleted entries
        assert_eq!(execution.deleted_entries.len(), 1);
        assert_eq!(execution.deleted_entries[0], PathBuf::from("deleted.txt"));

        // Check new index
        let new_index = execution.new_index;
        let expected_new_index = BackupIndex::new()
            .with_entry(ctime, ctime, 13, PathBuf::from("added.txt"))
            .with_entry(ctime, ctime, 13, PathBuf::from("unchanged.txt"))
            .with_entry(ctime, ctime, 13, PathBuf::from("updated.txt"));
        assert_eq!(new_index, expected_new_index);
    }

    #[test]
    fn test_backup_execution_to_buffer() {
        let mock_backup_execution = BackupExecution::from_new_index_and_deleted_entries(
            BackupIndex::new()
                .with_entry(1, 2, 3, PathBuf::from("test1.txt"))
                .with_entry(4, 5, 6, PathBuf::from("test2.txt")),
            vec![PathBuf::from("deleted.txt")],
        );

        let mut buffer = Vec::new();
        mock_backup_execution.to_index_writer(&mut buffer).unwrap();

        assert_eq!(
            buffer,
            b"\x02\x00\x00\x00\x00\x00\x00\x00\
            \x01\x00\x00\x00\x00\x00\x00\x00\
            \x02\x00\x00\x00\x00\x00\x00\x00\
            \x03\x00\x00\x00\x00\x00\x00\x00\
            test1.txt\n\
            \x04\x00\x00\x00\x00\x00\x00\x00\
            \x05\x00\x00\x00\x00\x00\x00\x00\
            \x06\x00\x00\x00\x00\x00\x00\x00\
            test2.txt\n\
            deleted.txt\n"
        );
    }
>>>>>>> 21725ae5
}<|MERGE_RESOLUTION|>--- conflicted
+++ resolved
@@ -76,21 +76,12 @@
     ) -> Result<(), BackupExecutionError> {
         // Walk through the folder at root_path, and mark visited entries
         // in the index
-<<<<<<< HEAD
-        for entry in WalkDir::new(&self.root_path).min_depth(1) {
-            let entry = entry?;
-            let path_relative_to_root = entry.path().strip_prefix(&self.root_path)?;
-=======
         for entry in WalkDir::new(&self.root_path)
             .min_depth(1)
             .sort_by(|a, b| a.file_name().cmp(b.file_name()))
         {
-            let entry = entry.map_err(|e| std::io::Error::new(std::io::ErrorKind::Other, e))?;
-            let path_relative_to_root = entry
-                .path()
-                .strip_prefix(&self.root_path)
-                .map_err(|e| std::io::Error::new(std::io::ErrorKind::Other, e))?;
->>>>>>> 21725ae5
+            let entry = entry?;
+            let path_relative_to_root = entry.path().strip_prefix(&self.root_path)?;
             let metadata = entry.metadata()?;
             let ctime = metadata.ctime_ms()?;
             let mtime = metadata.mtime_ms()?;
@@ -198,195 +189,4 @@
         let expected_new_index = BackupIndex::new();
         assert_eq!(new_index, expected_new_index);
     }
-<<<<<<< HEAD
-=======
-
-    #[test]
-    fn test_backup_empty_index_added_file() {
-        // Prepare empty directory structure and empty index
-        let dir = create_tmp_dir();
-        write(dir.join("added.txt"), "Hello, world!").unwrap();
-        let ctime = metadata(dir.join("added.txt")).unwrap().ctime_ms();
-        let index = BackupIndex::new();
-
-        // Run backup execution
-        let mut archiver = MockArchiveWriter::new();
-        let mut execution = BackupExecution::new(index, dir);
-        execution.execute(&mut archiver).unwrap();
-
-        // Should be no deleted entries
-        assert_eq!(execution.deleted_entries.len(), 0);
-
-        // Check archiver
-        assert_eq!(
-            vec![(PathBuf::from("added.txt"), ctime, ctime, 13)],
-            archiver.added_files
-        );
-
-        // Should be one new entry in new index
-        let new_index = execution.new_index;
-        let expected_new_index =
-            BackupIndex::new().with_entry(ctime, ctime, 13, PathBuf::from("added.txt"));
-        assert_eq!(new_index, expected_new_index);
-    }
-
-    #[test]
-    fn test_backup_deleted_file() {
-        // Prepare directory structure
-        let dir = create_tmp_dir();
-
-        // Prepare index
-        let ctime = now();
-        let index = BackupIndex::new().with_entry(ctime, ctime, 13, PathBuf::from("deleted.txt"));
-
-        // Run backup execution
-        let mut archiver = MockArchiveWriter::new();
-        let mut execution = BackupExecution::new(index, dir);
-        execution.execute(&mut archiver).unwrap();
-
-        // Nothing in the archive
-        assert_eq!(archiver.added_files.len(), 0);
-
-        // Check deleted entries
-        assert_eq!(execution.deleted_entries.len(), 1);
-        assert_eq!(execution.deleted_entries[0], PathBuf::from("deleted.txt"));
-
-        // Check new index
-        let new_index = execution.new_index;
-        let expected_new_index = BackupIndex::new();
-        assert_eq!(new_index, expected_new_index);
-    }
-
-    #[test]
-    fn test_backup_execution_unchanged_file() {
-        // Prepare directory structure
-        let dir = create_tmp_dir();
-        write(dir.join("unchanged.txt"), "Hello, world!").unwrap();
-        let metadata = metadata(dir.join("unchanged.txt")).unwrap();
-        let ctime = metadata.ctime_ms();
-
-        // Prepare index
-        let index = BackupIndex::new().with_entry(ctime, ctime, 13, PathBuf::from("unchanged.txt"));
-
-        // Run backup execution
-        let mut archiver = MockArchiveWriter::new();
-        let mut execution = BackupExecution::new(index, dir);
-        execution.execute(&mut archiver).unwrap();
-
-        // Empty archive
-        assert_eq!(archiver.added_files.len(), 0);
-
-        // Check deleted entries
-        assert_eq!(execution.deleted_entries.len(), 0);
-
-        // Check new index
-        let new_index = execution.new_index;
-        let expected_new_index =
-            BackupIndex::new().with_entry(ctime, ctime, 13, PathBuf::from("unchanged.txt"));
-        assert_eq!(new_index, expected_new_index);
-    }
-
-    #[test]
-    fn test_backup_one_updated_file() {
-        // Prepare directory structure
-        let dir = create_tmp_dir();
-        write(dir.join("updated.txt"), "Hello, world!").unwrap();
-        let metadata = metadata(dir.join("updated.txt")).unwrap();
-        let ctime = metadata.ctime_ms();
-
-        // Prepare index
-        let index =
-            BackupIndex::new().with_entry(ctime - 10, ctime - 10, 13, PathBuf::from("updated.txt"));
-
-        // Run backup execution
-        let mut archiver = MockArchiveWriter::new();
-        let mut execution = BackupExecution::new(index, dir);
-        execution.execute(&mut archiver).unwrap();
-
-        // Check archiver
-        assert_eq!(
-            vec![(PathBuf::from("updated.txt"), ctime, ctime, 13)],
-            archiver.added_files
-        );
-
-        // Check deleted entries
-        assert_eq!(execution.deleted_entries.len(), 0);
-
-        // Check new index
-        let new_index = execution.new_index;
-        let expected_new_index =
-            BackupIndex::new().with_entry(ctime, ctime, 13, PathBuf::from("updated.txt"));
-        assert_eq!(new_index, expected_new_index);
-    }
-
-    #[test]
-    fn test_backup_execution_several_files() {
-        // Prepare directory structure
-        let dir = create_tmp_dir();
-        write(dir.join("unchanged.txt"), "Hello, world!").unwrap();
-        write(dir.join("added.txt"), "Hello, world!").unwrap();
-        write(dir.join("updated.txt"), "Hello, world!").unwrap();
-        let metadata = metadata(dir.join("unchanged.txt")).unwrap();
-        let ctime = metadata.ctime_ms();
-
-        // Prepare index
-        let index = BackupIndex::new()
-            .with_entry(ctime, ctime, 13, PathBuf::from("unchanged.txt"))
-            .with_entry(ctime - 10, ctime - 10, 13, PathBuf::from("updated.txt"))
-            .with_entry(ctime, ctime, 13, PathBuf::from("deleted.txt"));
-
-        // Run backup execution
-        let mut archiver = MockArchiveWriter::new();
-        let mut execution = BackupExecution::new(index, dir);
-        execution.execute(&mut archiver).unwrap();
-
-        // Check archiver
-        assert_eq!(
-            vec![
-                (PathBuf::from("added.txt"), ctime, ctime, 13),
-                (PathBuf::from("updated.txt"), ctime, ctime, 13),
-            ],
-            archiver.added_files
-        );
-
-        // Check deleted entries
-        assert_eq!(execution.deleted_entries.len(), 1);
-        assert_eq!(execution.deleted_entries[0], PathBuf::from("deleted.txt"));
-
-        // Check new index
-        let new_index = execution.new_index;
-        let expected_new_index = BackupIndex::new()
-            .with_entry(ctime, ctime, 13, PathBuf::from("added.txt"))
-            .with_entry(ctime, ctime, 13, PathBuf::from("unchanged.txt"))
-            .with_entry(ctime, ctime, 13, PathBuf::from("updated.txt"));
-        assert_eq!(new_index, expected_new_index);
-    }
-
-    #[test]
-    fn test_backup_execution_to_buffer() {
-        let mock_backup_execution = BackupExecution::from_new_index_and_deleted_entries(
-            BackupIndex::new()
-                .with_entry(1, 2, 3, PathBuf::from("test1.txt"))
-                .with_entry(4, 5, 6, PathBuf::from("test2.txt")),
-            vec![PathBuf::from("deleted.txt")],
-        );
-
-        let mut buffer = Vec::new();
-        mock_backup_execution.to_index_writer(&mut buffer).unwrap();
-
-        assert_eq!(
-            buffer,
-            b"\x02\x00\x00\x00\x00\x00\x00\x00\
-            \x01\x00\x00\x00\x00\x00\x00\x00\
-            \x02\x00\x00\x00\x00\x00\x00\x00\
-            \x03\x00\x00\x00\x00\x00\x00\x00\
-            test1.txt\n\
-            \x04\x00\x00\x00\x00\x00\x00\x00\
-            \x05\x00\x00\x00\x00\x00\x00\x00\
-            \x06\x00\x00\x00\x00\x00\x00\x00\
-            test2.txt\n\
-            deleted.txt\n"
-        );
-    }
->>>>>>> 21725ae5
 }